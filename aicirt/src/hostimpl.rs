--- conflicted
+++ resolved
@@ -316,14 +316,13 @@
         "aici_host_return_logit_bias",
         |mut caller: wasmtime::Caller<'_, ModuleData>, src: u32| {
             let numtok = caller.data().globals.tokrx_info.vocab_size as usize;
-<<<<<<< HEAD
             let numbytes = 4 * ((numtok + 31) / 32);
-            let mut ptr = caller.data().logit_ptr;
-            if ptr == std::ptr::null_mut() {
-                return;
+            if caller.data().logit_ptr.len() == 0 {
+                return fatal_error(&mut caller, "logit_ptr is empty");
             }
             let m = read_caller_mem(&caller, src, numbytes as u32);
             let masks = vec_from_bytes::<u32>(&m);
+            let ptr = &mut caller.data_mut().logit_ptr;
             info!(
                 "return_logits: numtok={} numbytes={} mlen={} maskslen={}",
                 numtok,
@@ -331,15 +330,6 @@
                 m.len(),
                 masks.len()
             );
-=======
-            let numbytes = (numtok + 31) / 32;
-            if caller.data().logit_ptr.len() == 0 {
-                return fatal_error(&mut caller, "logit_ptr is empty");
-            }
-            let m = read_caller_mem(&caller, src, numbytes as u32);
-            let masks = vec_from_bytes::<u32>(&m);
-            let ptr = &mut caller.data_mut().logit_ptr;
->>>>>>> cee7c8bf
             for idx in 0..numtok {
                 let mask = masks[idx / 32];
                 let bit = 1 << (idx % 32);
